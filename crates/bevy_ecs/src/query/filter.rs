use crate::{
    archetype::{Archetype, ArchetypeComponentId},
    component::{Component, ComponentId, ComponentStorage, StorageType, Tick},
    entity::Entity,
    query::{Access, DebugCheckedUnwrap, FilteredAccess, WorldQuery},
    storage::{Column, ComponentSparseSet, Table, TableRow},
    world::{unsafe_world_cell::UnsafeWorldCell, World},
};
use bevy_ptr::{ThinSlicePtr, UnsafeCellDeref};
use bevy_utils::all_tuples;
use std::{cell::UnsafeCell, marker::PhantomData};

/// Types that filter the results of a [`Query`].
///
/// There are many types that natively implement this trait:
/// - **Component filters.**
///   [`With`] and [`Without`] filters can be applied to check if the queried entity does or does not contain a particular component.
/// - **Change detection filters.**
///   [`Added`] and [`Changed`] filters can be applied to detect component changes to an entity.
/// - **`WorldQueryFilter` tuples.**
///   If every element of a tuple implements `WorldQueryFilter`, then the tuple itself also implements the same trait.
///   This enables a single `Query` to filter over multiple conditions.
///   Due to the current lack of variadic generics in Rust, the trait has been implemented for tuples from 0 to 15 elements,
///   but nesting of tuples allows infinite `WorldQueryFilter`s.
/// - **Filter disjunction operator.**
///   By default, tuples compose query filters in such a way that all conditions must be satisfied to generate a query item for a given entity.
///   Wrapping a tuple inside an [`Or`] operator will relax the requirement to just one condition.
///
/// Implementing the trait manually can allow for a fundamentally new type of behavior.
///
/// Query design can be easily structured by deriving `WorldQueryFilter` for custom types.
/// Despite the added complexity, this approach has several advantages over using `WorldQueryFilter` tuples.
/// The most relevant improvements are:
///
/// - Reusability across multiple systems.
/// - Filters can be composed together to create a more complex filter.
///
/// This trait can only be derived for structs if each field also implements `WorldQueryFilter`.
///
/// ```
/// # use bevy_ecs::prelude::*;
/// # use bevy_ecs::{query::WorldQueryFilter, component::Component};
/// #
/// # #[derive(Component)]
/// # struct ComponentA;
/// # #[derive(Component)]
/// # struct ComponentB;
/// # #[derive(Component)]
/// # struct ComponentC;
/// # #[derive(Component)]
/// # struct ComponentD;
/// # #[derive(Component)]
/// # struct ComponentE;
/// #
/// #[derive(WorldQueryFilter)]
/// struct MyFilter<T: Component, P: Component> {
///     // Field names are not relevant, since they are never manually accessed.
///     with_a: With<ComponentA>,
///     or_filter: Or<(With<ComponentC>, Added<ComponentB>)>,
///     generic_tuple: (With<T>, Without<P>),
/// }
///
/// fn my_system(query: Query<Entity, MyFilter<ComponentD, ComponentE>>) {
///     // ...
/// }
/// # bevy_ecs::system::assert_is_system(my_system);
/// ```
///
/// [`fetch`]: Self::fetch
/// [`Changed`]: crate::query::Changed
/// [`matches_component_set`]: Self::matches_component_set
/// [`Or`]: crate::query::Or
/// [`Query`]: crate::system::Query
/// [`State`]: Self::State
/// [`update_archetype_component_access`]: Self::update_archetype_component_access
/// [`update_component_access`]: Self::update_component_access
/// [`With`]: crate::query::With
/// [`Without`]: crate::query::Without

pub trait WorldQueryFilter: WorldQuery {
    /// Returns true if (and only if) this Filter relies strictly on archetypes to limit which
    /// components are accessed by the Query.
    ///
    /// This enables optimizations for [`crate::query::QueryIter`] that rely on knowing exactly how
    /// many elements are being iterated (such as `Iterator::collect()`).
    const IS_ARCHETYPAL: bool;

    /// # Safety
    ///
    /// Must always be called _after_ [`WorldQuery::set_table`] or [`WorldQuery::set_archetype`]. `entity` and
    /// `table_row` must be in the range of the current table and archetype.
    #[allow(unused_variables)]
    unsafe fn filter_fetch(
        fetch: &mut Self::Fetch<'_>,
        entity: Entity,
        table_row: TableRow,
    ) -> bool;
}

/// Filter that selects entities with a component `T`.
///
/// This can be used in a [`Query`](crate::system::Query) if entities are required to have the
/// component `T` but you don't actually care about components value.
///
/// This is the negation of [`Without`].
///
/// # Examples
///
/// ```
/// # use bevy_ecs::component::Component;
/// # use bevy_ecs::query::With;
/// # use bevy_ecs::system::IntoSystem;
/// # use bevy_ecs::system::Query;
/// #
/// # #[derive(Component)]
/// # struct IsBeautiful;
/// # #[derive(Component)]
/// # struct Name { name: &'static str };
/// #
/// fn compliment_entity_system(query: Query<&Name, With<IsBeautiful>>) {
///     for name in &query {
///         println!("{} is looking lovely today!", name.name);
///     }
/// }
/// # bevy_ecs::system::assert_is_system(compliment_entity_system);
/// ```
pub struct With<T>(PhantomData<T>);

/// SAFETY:
/// `update_component_access` and `update_archetype_component_access` do not add any accesses.
/// This is sound because `fetch` does not access any components.
/// `update_component_access` adds a `With` filter for `T`.
/// This is sound because `matches_component_set` returns whether the set contains the component.
unsafe impl<T: Component> WorldQuery for With<T> {
    type Fetch<'w> = ();
    type Item<'w> = ();
    type State = ComponentId;

    fn shrink<'wlong: 'wshort, 'wshort>(_: Self::Item<'wlong>) -> Self::Item<'wshort> {}

    #[inline]
    unsafe fn init_fetch(
        _world: UnsafeWorldCell,
        _state: &ComponentId,
        _last_run: Tick,
        _this_run: Tick,
    ) {
    }

    const IS_DENSE: bool = {
        match T::Storage::STORAGE_TYPE {
            StorageType::Table => true,
            StorageType::SparseSet => false,
        }
    };

    #[inline]
    unsafe fn set_table(_fetch: &mut (), _state: &ComponentId, _table: &Table) {}

    #[inline]
    unsafe fn set_archetype(
        _fetch: &mut (),
        _state: &ComponentId,
        _archetype: &Archetype,
        _table: &Table,
    ) {
    }

    #[inline(always)]
    unsafe fn fetch<'w>(
        _fetch: &mut Self::Fetch<'w>,
        _entity: Entity,
        _table_row: TableRow,
    ) -> Self::Item<'w> {
    }

    #[inline]
    fn update_component_access(&id: &ComponentId, access: &mut FilteredAccess<ComponentId>) {
        access.and_with(id);
    }

    #[inline]
    fn update_archetype_component_access(
        _state: &ComponentId,
        _archetype: &Archetype,
        _access: &mut Access<ArchetypeComponentId>,
    ) {
    }

    fn init_state(world: &mut World) -> ComponentId {
        world.init_component::<T>()
    }

    fn matches_component_set(
        &id: &ComponentId,
        set_contains_id: &impl Fn(ComponentId) -> bool,
    ) -> bool {
        set_contains_id(id)
    }
}

impl<T: Component> WorldQueryFilter for With<T> {
    const IS_ARCHETYPAL: bool = true;

    #[inline(always)]
    unsafe fn filter_fetch(
        _fetch: &mut Self::Fetch<'_>,
        _entity: Entity,
        _table_row: TableRow,
    ) -> bool {
        true
    }
}

/// Filter that selects entities without a component `T`.
///
/// This is the negation of [`With`].
///
/// # Examples
///
/// ```
/// # use bevy_ecs::component::Component;
/// # use bevy_ecs::query::Without;
/// # use bevy_ecs::system::IntoSystem;
/// # use bevy_ecs::system::Query;
/// #
/// # #[derive(Component)]
/// # struct Permit;
/// # #[derive(Component)]
/// # struct Name { name: &'static str };
/// #
/// fn no_permit_system(query: Query<&Name, Without<Permit>>) {
///     for name in &query{
///         println!("{} has no permit!", name.name);
///     }
/// }
/// # bevy_ecs::system::assert_is_system(no_permit_system);
/// ```
pub struct Without<T>(PhantomData<T>);

/// SAFETY:
/// `update_component_access` and `update_archetype_component_access` do not add any accesses.
/// This is sound because `fetch` does not access any components.
/// `update_component_access` adds a `Without` filter for `T`.
/// This is sound because `matches_component_set` returns whether the set does not contain the component.
unsafe impl<T: Component> WorldQuery for Without<T> {
    type Fetch<'w> = ();
    type Item<'w> = ();
    type State = ComponentId;

    fn shrink<'wlong: 'wshort, 'wshort>(_: Self::Item<'wlong>) -> Self::Item<'wshort> {}

    #[inline]
    unsafe fn init_fetch(
        _world: UnsafeWorldCell,
        _state: &ComponentId,
        _last_run: Tick,
        _this_run: Tick,
    ) {
    }

    const IS_DENSE: bool = {
        match T::Storage::STORAGE_TYPE {
            StorageType::Table => true,
            StorageType::SparseSet => false,
        }
    };

    #[inline]
    unsafe fn set_table(_fetch: &mut (), _state: &Self::State, _table: &Table) {}

    #[inline]
    unsafe fn set_archetype(
        _fetch: &mut (),
        _state: &ComponentId,
        _archetype: &Archetype,
        _table: &Table,
    ) {
    }

    #[inline(always)]
    unsafe fn fetch<'w>(
        _fetch: &mut Self::Fetch<'w>,
        _entity: Entity,
        _table_row: TableRow,
    ) -> Self::Item<'w> {
    }

    #[inline]
    fn update_component_access(&id: &ComponentId, access: &mut FilteredAccess<ComponentId>) {
        access.and_without(id);
    }

    #[inline]
    fn update_archetype_component_access(
        _state: &ComponentId,
        _archetype: &Archetype,
        _access: &mut Access<ArchetypeComponentId>,
    ) {
    }

    fn init_state(world: &mut World) -> ComponentId {
        world.init_component::<T>()
    }

    fn matches_component_set(
        &id: &ComponentId,
        set_contains_id: &impl Fn(ComponentId) -> bool,
    ) -> bool {
        !set_contains_id(id)
    }
}

impl<T: Component> WorldQueryFilter for Without<T> {
    const IS_ARCHETYPAL: bool = true;

    #[inline(always)]
    unsafe fn filter_fetch(
        _fetch: &mut Self::Fetch<'_>,
        _entity: Entity,
        _table_row: TableRow,
    ) -> bool {
        true
    }
}

/// A filter that tests if any of the given filters apply.
///
/// This is useful for example if a system with multiple components in a query only wants to run
/// when one or more of the components have changed.
///
/// The `And` equivalent to this filter is a [`prim@tuple`] testing that all the contained filters
/// apply instead.
///
/// # Examples
///
/// ```
/// # use bevy_ecs::component::Component;
/// # use bevy_ecs::entity::Entity;
/// # use bevy_ecs::query::Changed;
/// # use bevy_ecs::query::Or;
/// # use bevy_ecs::system::IntoSystem;
/// # use bevy_ecs::system::Query;
/// #
/// # #[derive(Component, Debug)]
/// # struct Color {};
/// # #[derive(Component)]
/// # struct Style {};
/// #
/// fn print_cool_entity_system(query: Query<Entity, Or<(Changed<Color>, Changed<Style>)>>) {
///     for entity in &query {
///         println!("Entity {:?} got a new style or color", entity);
///     }
/// }
/// # bevy_ecs::system::assert_is_system(print_cool_entity_system);
/// ```
pub struct Or<T>(PhantomData<T>);

#[doc(hidden)]
pub struct OrFetch<'w, T: WorldQuery> {
    fetch: T::Fetch<'w>,
    matches: bool,
}

impl<T: WorldQuery> Clone for OrFetch<'_, T> {
    fn clone(&self) -> Self {
        Self {
            fetch: self.fetch.clone(),
            matches: self.matches,
        }
    }
}

macro_rules! impl_query_filter_tuple {
    ($(($filter: ident, $state: ident)),*) => {
        #[allow(unused_variables)]
        #[allow(non_snake_case)]
        #[allow(clippy::unused_unit)]
        /// SAFETY:
        /// `fetch` accesses are a subset of the subqueries' accesses
        /// This is sound because `update_component_access` and `update_archetype_component_access` adds accesses according to the implementations of all the subqueries.
        /// `update_component_access` replace the filters with a disjunction where every element is a conjunction of the previous filters and the filters of one of the subqueries.
        /// This is sound because `matches_component_set` returns a disjunction of the results of the subqueries' implementations.
        unsafe impl<$($filter: WorldQueryFilter),*> WorldQuery for Or<($($filter,)*)> {
            type Fetch<'w> = ($(OrFetch<'w, $filter>,)*);
            type Item<'w> = bool;
            type State = ($($filter::State,)*);

            fn shrink<'wlong: 'wshort, 'wshort>(item: Self::Item<'wlong>) -> Self::Item<'wshort> {
                item
            }

            const IS_DENSE: bool = true $(&& $filter::IS_DENSE)*;

            #[inline]
            unsafe fn init_fetch<'w>(world: UnsafeWorldCell<'w>, state: &Self::State, last_run: Tick, this_run: Tick) -> Self::Fetch<'w> {
                let ($($filter,)*) = state;
                ($(OrFetch {
                    fetch: $filter::init_fetch(world, $filter, last_run, this_run),
                    matches: false,
                },)*)
            }

            #[inline]
            unsafe fn set_table<'w>(fetch: &mut Self::Fetch<'w>, state: &Self::State, table: &'w Table) {
                let ($($filter,)*) = fetch;
                let ($($state,)*) = state;
                $(
                    $filter.matches = $filter::matches_component_set($state, &|id| table.has_column(id));
                    if $filter.matches {
                        $filter::set_table(&mut $filter.fetch, $state, table);
                    }
                )*
            }

            #[inline]
            unsafe fn set_archetype<'w>(
                fetch: &mut Self::Fetch<'w>,
                state: & Self::State,
                archetype: &'w Archetype,
                table: &'w Table
            ) {
                let ($($filter,)*) = fetch;
                let ($($state,)*) = &state;
                $(
                    $filter.matches = $filter::matches_component_set($state, &|id| archetype.contains(id));
                    if $filter.matches {
                        $filter::set_archetype(&mut $filter.fetch, $state, archetype, table);
                    }
                )*
            }

            #[inline(always)]
            unsafe fn fetch<'w>(
                fetch: &mut Self::Fetch<'w>,
                _entity: Entity,
                _table_row: TableRow
            ) -> Self::Item<'w> {
                let ($($filter,)*) = fetch;
                false $(|| ($filter.matches && $filter::filter_fetch(&mut $filter.fetch, _entity, _table_row)))*
            }

            fn update_component_access(state: &Self::State, access: &mut FilteredAccess<ComponentId>) {
                let ($($filter,)*) = state;

                let mut _new_access = access.clone();
                let mut _not_first = false;
                $(
                    if _not_first {
                        let mut intermediate = access.clone();
                        $filter::update_component_access($filter, &mut intermediate);
                        _new_access.append_or(&intermediate);
                        _new_access.extend_access(&intermediate);
                    } else {
                        $filter::update_component_access($filter, &mut _new_access);
                        _not_first = true;
                    }
                )*

                *access = _new_access;
            }

            fn update_archetype_component_access(state: &Self::State, archetype: &Archetype, access: &mut Access<ArchetypeComponentId>) {
                let ($($filter,)*) = state;
                $($filter::update_archetype_component_access($filter, archetype, access);)*
            }

            fn init_state(world: &mut World) -> Self::State {
                ($($filter::init_state(world),)*)
            }

            fn matches_component_set(_state: &Self::State, _set_contains_id: &impl Fn(ComponentId) -> bool) -> bool {
                let ($($filter,)*) = _state;
                false $(|| $filter::matches_component_set($filter, _set_contains_id))*
            }
        }

        impl<$($filter: WorldQueryFilter),*> WorldQueryFilter for Or<($($filter,)*)> {
            const IS_ARCHETYPAL: bool = true $(&& $filter::IS_ARCHETYPAL)*;

            #[inline(always)]
            unsafe fn filter_fetch(
                fetch: &mut Self::Fetch<'_>,
                entity: Entity,
                table_row: TableRow
            ) -> bool {
                Self::fetch(fetch, entity, table_row)
            }
        }
    };
}

macro_rules! impl_tuple_world_query_filter {
    ($($name: ident),*) => {
        #[allow(unused_variables)]
        #[allow(non_snake_case)]
        #[allow(clippy::unused_unit)]

        impl<$($name: WorldQueryFilter),*> WorldQueryFilter for ($($name,)*) {
            const IS_ARCHETYPAL: bool = true $(&& $name::IS_ARCHETYPAL)*;

            #[inline(always)]
            unsafe fn filter_fetch(
                fetch: &mut Self::Fetch<'_>,
                _entity: Entity,
                _table_row: TableRow
            ) -> bool {
                let ($($name,)*) = fetch;
                true $(&& $name::filter_fetch($name, _entity, _table_row))*
            }
        }

    };
}

all_tuples!(impl_tuple_world_query_filter, 0, 15, F);
all_tuples!(impl_query_filter_tuple, 0, 15, F, S);

/// A filter on a component that only retains results added after the system last ran.
///
/// A common use for this filter is one-time initialization.
///
/// To retain all results without filtering but still check whether they were added after the
/// system last ran, use [`Ref<T>`](crate::change_detection::Ref).
///
/// # Examples
///
/// ```
/// # use bevy_ecs::component::Component;
/// # use bevy_ecs::query::Added;
/// # use bevy_ecs::system::IntoSystem;
/// # use bevy_ecs::system::Query;
/// #
/// # #[derive(Component, Debug)]
/// # struct Name {};
///
/// fn print_add_name_component(query: Query<&Name, Added<Name>>) {
///     for name in &query {
///         println!("Named entity created: {:?}", name)
///     }
/// }
///
/// # bevy_ecs::system::assert_is_system(print_add_name_component);
/// ```
pub struct Added<T>(PhantomData<T>);

#[doc(hidden)]
#[derive(Clone)]
pub struct AddedFetch<'w> {
    table_ticks: Option<ThinSlicePtr<'w, UnsafeCell<Tick>>>,
    sparse_set: Option<&'w ComponentSparseSet>,
    last_run: Tick,
    this_run: Tick,
}

/// SAFETY:
/// `fetch` accesses a single component in a readonly way.
/// This is sound because `update_component_access` and `update_archetype_component_access` add read access for that component and panic when appropriate.
/// `update_component_access` adds a `With` filter for a component.
/// This is sound because `matches_component_set` returns whether the set contains that component.
unsafe impl<T: Component> WorldQuery for Added<T> {
    type Fetch<'w> = AddedFetch<'w>;
    type Item<'w> = bool;
    type State = ComponentId;

    fn shrink<'wlong: 'wshort, 'wshort>(item: Self::Item<'wlong>) -> Self::Item<'wshort> {
        item
    }

    #[inline]
    unsafe fn init_fetch<'w>(
        world: UnsafeWorldCell<'w>,
        &id: &ComponentId,
        last_run: Tick,
        this_run: Tick,
    ) -> Self::Fetch<'w> {
        Self::Fetch::<'w> {
            table_ticks: None,
            sparse_set: (T::Storage::STORAGE_TYPE == StorageType::SparseSet)
                .then(|| world.storages().sparse_sets.get(id).debug_checked_unwrap()),
            last_run,
            this_run,
        }
    }

    const IS_DENSE: bool = {
        match T::Storage::STORAGE_TYPE {
            StorageType::Table => true,
            StorageType::SparseSet => false,
        }
    };

    #[inline]
    unsafe fn set_table<'w>(
        fetch: &mut Self::Fetch<'w>,
        &component_id: &ComponentId,
        table: &'w Table,
    ) {
        fetch.table_ticks = Some(
            Column::get_added_ticks_slice(table.get_column(component_id).debug_checked_unwrap())
                .into(),
        );
    }

    #[inline]
    unsafe fn set_archetype<'w>(
        fetch: &mut Self::Fetch<'w>,
        component_id: &ComponentId,
        _archetype: &'w Archetype,
        table: &'w Table,
    ) {
        if Self::IS_DENSE {
            Self::set_table(fetch, component_id, table);
        }
    }

    #[inline(always)]
    unsafe fn fetch<'w>(
        fetch: &mut Self::Fetch<'w>,
        entity: Entity,
        table_row: TableRow,
    ) -> Self::Item<'w> {
        match T::Storage::STORAGE_TYPE {
            StorageType::Table => fetch
                .table_ticks
                .debug_checked_unwrap()
                .get(table_row.index())
                .deref()
                .is_newer_than(fetch.last_run, fetch.this_run),
            StorageType::SparseSet => {
                let sparse_set = &fetch.sparse_set.debug_checked_unwrap();
                ComponentSparseSet::get_added_tick(sparse_set, entity)
                    .debug_checked_unwrap()
                    .deref()
                    .is_newer_than(fetch.last_run, fetch.this_run)
            }
        }
    }

    #[inline]
    fn update_component_access(&id: &ComponentId, access: &mut FilteredAccess<ComponentId>) {
        if access.access().has_write(id) {
            panic!("$state_name<{}> conflicts with a previous access in this query. Shared access cannot coincide with exclusive access.",std::any::type_name::<T>());
        }
        access.add_read(id);
    }

    #[inline]
    fn update_archetype_component_access(
        &id: &ComponentId,
        archetype: &Archetype,
        access: &mut Access<ArchetypeComponentId>,
    ) {
        if let Some(archetype_component_id) = archetype.get_archetype_component_id(id) {
            access.add_read(archetype_component_id);
        }
    }

    fn init_state(world: &mut World) -> ComponentId {
        world.init_component::<T>()
    }

    fn matches_component_set(
        &id: &ComponentId,
        set_contains_id: &impl Fn(ComponentId) -> bool,
    ) -> bool {
        set_contains_id(id)
    }
}

impl<T: Component> WorldQueryFilter for Added<T> {
    const IS_ARCHETYPAL: bool = false;
    #[inline(always)]
    unsafe fn filter_fetch(
        fetch: &mut Self::Fetch<'_>,
        entity: Entity,
        table_row: TableRow,
    ) -> bool {
        Self::fetch(fetch, entity, table_row)
    }
}

/// A filter on a component that only retains results added or mutably dereferenced after the system last ran.
///
/// A common use for this filter is avoiding redundant work when values have not changed.
///
/// **Note** that simply *mutably dereferencing* a component is considered a change ([`DerefMut`](std::ops::DerefMut)).
/// Bevy does not compare components to their previous values.
///
/// To retain all results without filtering but still check whether they were changed after the
/// system last ran, use [`Ref<T>`](crate::change_detection::Ref).
///
/// # Examples
///
/// ```
/// # use bevy_ecs::component::Component;
/// # use bevy_ecs::query::Changed;
/// # use bevy_ecs::system::IntoSystem;
/// # use bevy_ecs::system::Query;
/// #
/// # #[derive(Component, Debug)]
/// # struct Name {};
/// # #[derive(Component)]
/// # struct Transform {};
///
/// fn print_moving_objects_system(query: Query<&Name, Changed<Transform>>) {
///     for name in &query {
///         println!("Entity Moved: {:?}", name);
///     }
/// }
///
/// # bevy_ecs::system::assert_is_system(print_moving_objects_system);
/// ```
pub struct Changed<T>(PhantomData<T>);

#[doc(hidden)]
#[derive(Clone)]
pub struct ChangedFetch<'w> {
    table_ticks: Option<ThinSlicePtr<'w, UnsafeCell<Tick>>>,
    sparse_set: Option<&'w ComponentSparseSet>,
    last_run: Tick,
    this_run: Tick,
}

/// SAFETY:
/// `fetch` accesses a single component in a readonly way.
/// This is sound because `update_component_access` and `update_archetype_component_access` add read access for that component and panic when appropriate.
/// `update_component_access` adds a `With` filter for a component.
/// This is sound because `matches_component_set` returns whether the set contains that component.
unsafe impl<T: Component> WorldQuery for Changed<T> {
    type Fetch<'w> = ChangedFetch<'w>;
    type Item<'w> = bool;
    type State = ComponentId;

    fn shrink<'wlong: 'wshort, 'wshort>(item: Self::Item<'wlong>) -> Self::Item<'wshort> {
        item
    }

    #[inline]
    unsafe fn init_fetch<'w>(
        world: UnsafeWorldCell<'w>,
        &id: &ComponentId,
        last_run: Tick,
        this_run: Tick,
    ) -> Self::Fetch<'w> {
        Self::Fetch::<'w> {
            table_ticks: None,
            sparse_set: (T::Storage::STORAGE_TYPE == StorageType::SparseSet)
                .then(|| world.storages().sparse_sets.get(id).debug_checked_unwrap()),
            last_run,
            this_run,
        }
    }

    const IS_DENSE: bool = {
        match T::Storage::STORAGE_TYPE {
            StorageType::Table => true,
            StorageType::SparseSet => false,
        }
    };

    #[inline]
    unsafe fn set_table<'w>(
        fetch: &mut Self::Fetch<'w>,
        &component_id: &ComponentId,
        table: &'w Table,
    ) {
        fetch.table_ticks = Some(
            Column::get_changed_ticks_slice(table.get_column(component_id).debug_checked_unwrap())
                .into(),
        );
    }

    #[inline]
    unsafe fn set_archetype<'w>(
        fetch: &mut Self::Fetch<'w>,
        component_id: &ComponentId,
        _archetype: &'w Archetype,
        table: &'w Table,
    ) {
        if Self::IS_DENSE {
            Self::set_table(fetch, component_id, table);
        }
    }

    #[inline(always)]
    unsafe fn fetch<'w>(
        fetch: &mut Self::Fetch<'w>,
        entity: Entity,
        table_row: TableRow,
    ) -> Self::Item<'w> {
        match T::Storage::STORAGE_TYPE {
            StorageType::Table => fetch
                .table_ticks
                .debug_checked_unwrap()
                .get(table_row.index())
                .deref()
                .is_newer_than(fetch.last_run, fetch.this_run),
            StorageType::SparseSet => {
                let sparse_set = &fetch.sparse_set.debug_checked_unwrap();
                ComponentSparseSet::get_changed_tick(sparse_set, entity)
                    .debug_checked_unwrap()
                    .deref()
                    .is_newer_than(fetch.last_run, fetch.this_run)
            }
        }
    }

    #[inline]
    fn update_component_access(&id: &ComponentId, access: &mut FilteredAccess<ComponentId>) {
        if access.access().has_write(id) {
            panic!("$state_name<{}> conflicts with a previous access in this query. Shared access cannot coincide with exclusive access.",std::any::type_name::<T>());
        }
        access.add_read(id);
    }

    #[inline]
    fn update_archetype_component_access(
        &id: &ComponentId,
        archetype: &Archetype,
        access: &mut Access<ArchetypeComponentId>,
    ) {
        if let Some(archetype_component_id) = archetype.get_archetype_component_id(id) {
            access.add_read(archetype_component_id);
        }
    }

    fn init_state(world: &mut World) -> ComponentId {
        world.init_component::<T>()
    }

    fn matches_component_set(
        &id: &ComponentId,
        set_contains_id: &impl Fn(ComponentId) -> bool,
    ) -> bool {
        set_contains_id(id)
    }
}

<<<<<<< HEAD
impl<T: Component> WorldQueryFilter for Changed<T> {
    const IS_ARCHETYPAL: bool = false;

    #[inline(always)]
    unsafe fn filter_fetch(
        fetch: &mut Self::Fetch<'_>,
        entity: Entity,
        table_row: TableRow,
    ) -> bool {
        Self::fetch(fetch, entity, table_row)
    }
}
=======
impl_tick_filter!(
    /// A filter on a component that only retains results added after the system last ran.
    ///
    /// A common use for this filter is one-time initialization.
    ///
    /// To retain all results without filtering but still check whether they were added after the
    /// system last ran, use [`Ref<T>`](crate::change_detection::Ref).
    ///
    /// # Deferred
    ///
    /// Note, that entity modifications issued with [`Commands`](crate::system::Commands)
    /// are visible only after deferred operations are applied,
    /// typically at the end of the schedule iteration.
    ///
    /// # Examples
    ///
    /// ```
    /// # use bevy_ecs::component::Component;
    /// # use bevy_ecs::query::Added;
    /// # use bevy_ecs::system::IntoSystem;
    /// # use bevy_ecs::system::Query;
    /// #
    /// # #[derive(Component, Debug)]
    /// # struct Name {};
    ///
    /// fn print_add_name_component(query: Query<&Name, Added<Name>>) {
    ///     for name in &query {
    ///         println!("Named entity created: {:?}", name)
    ///     }
    /// }
    ///
    /// # bevy_ecs::system::assert_is_system(print_add_name_component);
    /// ```
    Added,
    AddedFetch,
    Column::get_added_ticks_slice,
    ComponentSparseSet::get_added_tick
);

impl_tick_filter!(
    /// A filter on a component that only retains results added or mutably dereferenced after the system last ran.
    ///
    /// A common use for this filter is avoiding redundant work when values have not changed.
    ///
    /// **Note** that simply *mutably dereferencing* a component is considered a change ([`DerefMut`](std::ops::DerefMut)).
    /// Bevy does not compare components to their previous values.
    ///
    /// To retain all results without filtering but still check whether they were changed after the
    /// system last ran, use [`Ref<T>`](crate::change_detection::Ref).
    ///
    /// # Deferred
    ///
    /// Note, that entity modifications issued with [`Commands`](crate::system::Commands)
    /// (like entity creation or entity component addition or removal)
    /// are visible only after deferred operations are applied,
    /// typically at the end of the schedule iteration.
    ///
    /// # Examples
    ///
    /// ```
    /// # use bevy_ecs::component::Component;
    /// # use bevy_ecs::query::Changed;
    /// # use bevy_ecs::system::IntoSystem;
    /// # use bevy_ecs::system::Query;
    /// #
    /// # #[derive(Component, Debug)]
    /// # struct Name {};
    /// # #[derive(Component)]
    /// # struct Transform {};
    ///
    /// fn print_moving_objects_system(query: Query<&Name, Changed<Transform>>) {
    ///     for name in &query {
    ///         println!("Entity Moved: {:?}", name);
    ///     }
    /// }
    ///
    /// # bevy_ecs::system::assert_is_system(print_moving_objects_system);
    /// ```
    Changed,
    ChangedFetch,
    Column::get_changed_ticks_slice,
    ComponentSparseSet::get_changed_tick
);
>>>>>>> 4eafd60c

/// A marker trait to indicate that the filter works at an archetype level.
///
/// This is needed to implement [`ExactSizeIterator`] for
/// [`QueryIter`](crate::query::QueryIter) that contains archetype-level filters.
///
/// The trait must only be implemented for filters where its corresponding [`WorldQueryFilter::IS_ARCHETYPAL`]
/// is [`prim@true`]. As such, only the [`With`] and [`Without`] filters can implement the trait.
/// [Tuples](prim@tuple) and [`Or`] filters are automatically implemented with the trait only if its containing types
/// also implement the same trait.
///
/// [`Added`] and [`Changed`] works with entities, and therefore are not archetypal. As such
/// they do not implement [`ArchetypeFilter`].
pub trait ArchetypeFilter: WorldQueryFilter {}

impl<T: Component> ArchetypeFilter for With<T> {}
impl<T: Component> ArchetypeFilter for Without<T> {}

macro_rules! impl_archetype_filter_tuple {
    ($($filter: ident),*) => {
        impl<$($filter: ArchetypeFilter),*> ArchetypeFilter for ($($filter,)*) {}

        impl<$($filter: ArchetypeFilter),*> ArchetypeFilter for Or<($($filter,)*)> {}
    };
}

all_tuples!(impl_archetype_filter_tuple, 0, 15, F);<|MERGE_RESOLUTION|>--- conflicted
+++ resolved
@@ -522,6 +522,12 @@
 ///
 /// To retain all results without filtering but still check whether they were added after the
 /// system last ran, use [`Ref<T>`](crate::change_detection::Ref).
+///
+/// # Deferred
+///
+/// Note, that entity modifications issued with [`Commands`](crate::system::Commands)
+/// are visible only after deferred operations are applied,
+/// typically at the end of the schedule iteration.
 ///
 /// # Examples
 ///
@@ -690,6 +696,13 @@
 /// To retain all results without filtering but still check whether they were changed after the
 /// system last ran, use [`Ref<T>`](crate::change_detection::Ref).
 ///
+/// # Deferred
+///
+/// Note, that entity modifications issued with [`Commands`](crate::system::Commands)
+/// (like entity creation or entity component addition or removal)
+/// are visible only after deferred operations are applied,
+/// typically at the end of the schedule iteration.
+///
 /// # Examples
 ///
 /// ```
@@ -837,7 +850,6 @@
     }
 }
 
-<<<<<<< HEAD
 impl<T: Component> WorldQueryFilter for Changed<T> {
     const IS_ARCHETYPAL: bool = false;
 
@@ -850,91 +862,6 @@
         Self::fetch(fetch, entity, table_row)
     }
 }
-=======
-impl_tick_filter!(
-    /// A filter on a component that only retains results added after the system last ran.
-    ///
-    /// A common use for this filter is one-time initialization.
-    ///
-    /// To retain all results without filtering but still check whether they were added after the
-    /// system last ran, use [`Ref<T>`](crate::change_detection::Ref).
-    ///
-    /// # Deferred
-    ///
-    /// Note, that entity modifications issued with [`Commands`](crate::system::Commands)
-    /// are visible only after deferred operations are applied,
-    /// typically at the end of the schedule iteration.
-    ///
-    /// # Examples
-    ///
-    /// ```
-    /// # use bevy_ecs::component::Component;
-    /// # use bevy_ecs::query::Added;
-    /// # use bevy_ecs::system::IntoSystem;
-    /// # use bevy_ecs::system::Query;
-    /// #
-    /// # #[derive(Component, Debug)]
-    /// # struct Name {};
-    ///
-    /// fn print_add_name_component(query: Query<&Name, Added<Name>>) {
-    ///     for name in &query {
-    ///         println!("Named entity created: {:?}", name)
-    ///     }
-    /// }
-    ///
-    /// # bevy_ecs::system::assert_is_system(print_add_name_component);
-    /// ```
-    Added,
-    AddedFetch,
-    Column::get_added_ticks_slice,
-    ComponentSparseSet::get_added_tick
-);
-
-impl_tick_filter!(
-    /// A filter on a component that only retains results added or mutably dereferenced after the system last ran.
-    ///
-    /// A common use for this filter is avoiding redundant work when values have not changed.
-    ///
-    /// **Note** that simply *mutably dereferencing* a component is considered a change ([`DerefMut`](std::ops::DerefMut)).
-    /// Bevy does not compare components to their previous values.
-    ///
-    /// To retain all results without filtering but still check whether they were changed after the
-    /// system last ran, use [`Ref<T>`](crate::change_detection::Ref).
-    ///
-    /// # Deferred
-    ///
-    /// Note, that entity modifications issued with [`Commands`](crate::system::Commands)
-    /// (like entity creation or entity component addition or removal)
-    /// are visible only after deferred operations are applied,
-    /// typically at the end of the schedule iteration.
-    ///
-    /// # Examples
-    ///
-    /// ```
-    /// # use bevy_ecs::component::Component;
-    /// # use bevy_ecs::query::Changed;
-    /// # use bevy_ecs::system::IntoSystem;
-    /// # use bevy_ecs::system::Query;
-    /// #
-    /// # #[derive(Component, Debug)]
-    /// # struct Name {};
-    /// # #[derive(Component)]
-    /// # struct Transform {};
-    ///
-    /// fn print_moving_objects_system(query: Query<&Name, Changed<Transform>>) {
-    ///     for name in &query {
-    ///         println!("Entity Moved: {:?}", name);
-    ///     }
-    /// }
-    ///
-    /// # bevy_ecs::system::assert_is_system(print_moving_objects_system);
-    /// ```
-    Changed,
-    ChangedFetch,
-    Column::get_changed_ticks_slice,
-    ComponentSparseSet::get_changed_tick
-);
->>>>>>> 4eafd60c
 
 /// A marker trait to indicate that the filter works at an archetype level.
 ///
