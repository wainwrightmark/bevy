use crate::{
    environment_map, prepass, EnvironmentMapLight, FogMeta, GlobalLightMeta, GpuFog, GpuLights,
    GpuPointLights, LightMeta, MaterialBindGroupId, NotShadowCaster, NotShadowReceiver,
    PreviousGlobalTransform, ScreenSpaceAmbientOcclusionTextures, Shadow, ShadowSamplers,
    ViewClusterBindings, ViewFogUniformOffset, ViewLightsUniformOffset, ViewShadowBindings,
    CLUSTERED_FORWARD_STORAGE_BUFFER_COUNT, MAX_CASCADES_PER_LIGHT, MAX_DIRECTIONAL_LIGHTS,
};
use bevy_app::{Plugin, PostUpdate};
use bevy_asset::{load_internal_asset, AssetId, Handle};
use bevy_core_pipeline::{
    core_3d::{AlphaMask3d, Opaque3d, Transparent3d, CORE_3D_DEPTH_FORMAT},
    deferred::{AlphaMask3dDeferred, Opaque3dDeferred},
    prepass::ViewPrepassTextures,
    tonemapping::{
        get_lut_bind_group_layout_entries, get_lut_bindings, Tonemapping, TonemappingLuts,
    },
};
use bevy_derive::{Deref, DerefMut};
use bevy_ecs::{
    prelude::*,
    query::{QueryItem, ROQueryItem},
    system::{lifetimeless::*, SystemParamItem, SystemState},
};
use bevy_math::{Affine3, Vec2, Vec4};
use bevy_render::{
    batching::{
        batch_and_prepare_render_phase, write_batched_instance_buffer, GetBatchData,
        NoAutomaticBatching,
    },
    globals::{GlobalsBuffer, GlobalsUniform},
    mesh::{
        GpuBufferInfo, InnerMeshVertexBufferLayout, Mesh, MeshVertexBufferLayout,
        VertexAttributeDescriptor,
    },
    prelude::Msaa,
    render_asset::RenderAssets,
    render_phase::{PhaseItem, RenderCommand, RenderCommandResult, TrackedRenderPass},
    render_resource::*,
    renderer::{RenderDevice, RenderQueue},
    texture::{
        BevyDefault, DefaultImageSampler, FallbackImageCubemap, FallbackImageMsaa, GpuImage, Image,
        ImageSampler, TextureFormatPixelInfo,
    },
    view::{ViewTarget, ViewUniform, ViewUniformOffset, ViewUniforms, ViewVisibility},
    Extract, ExtractSchedule, Render, RenderApp, RenderSet,
};
use bevy_transform::components::GlobalTransform;
use bevy_utils::{tracing::error, EntityHashMap, HashMap, Hashed};
use std::cell::Cell;
use thread_local::ThreadLocal;

use crate::render::{
    morph::{
        extract_morphs, no_automatic_morph_batching, prepare_morphs, MorphIndices, MorphUniform,
    },
    skin::{extract_skins, no_automatic_skin_batching, prepare_skins, SkinUniform},
    MeshLayouts,
};

use super::skin::SkinIndices;

#[derive(Default)]
pub struct MeshRenderPlugin;

pub const FORWARD_IO_HANDLE: Handle<Shader> = Handle::weak_from_u128(2645551199423808407);
pub const MESH_VIEW_TYPES_HANDLE: Handle<Shader> = Handle::weak_from_u128(8140454348013264787);
pub const MESH_VIEW_BINDINGS_HANDLE: Handle<Shader> = Handle::weak_from_u128(9076678235888822571);
pub const MESH_TYPES_HANDLE: Handle<Shader> = Handle::weak_from_u128(2506024101911992377);
pub const MESH_BINDINGS_HANDLE: Handle<Shader> = Handle::weak_from_u128(16831548636314682308);
pub const MESH_FUNCTIONS_HANDLE: Handle<Shader> = Handle::weak_from_u128(6300874327833745635);
pub const MESH_SHADER_HANDLE: Handle<Shader> = Handle::weak_from_u128(3252377289100772450);
pub const SKINNING_HANDLE: Handle<Shader> = Handle::weak_from_u128(13215291596265391738);
pub const MORPH_HANDLE: Handle<Shader> = Handle::weak_from_u128(970982813587607345);

impl Plugin for MeshRenderPlugin {
    fn build(&self, app: &mut bevy_app::App) {
        load_internal_asset!(app, FORWARD_IO_HANDLE, "forward_io.wgsl", Shader::from_wgsl);
        load_internal_asset!(
            app,
            MESH_VIEW_TYPES_HANDLE,
            "mesh_view_types.wgsl",
            Shader::from_wgsl_with_defs,
            vec![
                ShaderDefVal::UInt(
                    "MAX_DIRECTIONAL_LIGHTS".into(),
                    MAX_DIRECTIONAL_LIGHTS as u32
                ),
                ShaderDefVal::UInt(
                    "MAX_CASCADES_PER_LIGHT".into(),
                    MAX_CASCADES_PER_LIGHT as u32,
                )
            ]
        );
        load_internal_asset!(
            app,
            MESH_VIEW_BINDINGS_HANDLE,
            "mesh_view_bindings.wgsl",
            Shader::from_wgsl
        );
        load_internal_asset!(app, MESH_TYPES_HANDLE, "mesh_types.wgsl", Shader::from_wgsl);
        load_internal_asset!(
            app,
            MESH_FUNCTIONS_HANDLE,
            "mesh_functions.wgsl",
            Shader::from_wgsl
        );
        load_internal_asset!(app, MESH_SHADER_HANDLE, "mesh.wgsl", Shader::from_wgsl);
        load_internal_asset!(app, SKINNING_HANDLE, "skinning.wgsl", Shader::from_wgsl);
        load_internal_asset!(app, MORPH_HANDLE, "morph.wgsl", Shader::from_wgsl);

        app.add_systems(
            PostUpdate,
            (no_automatic_skin_batching, no_automatic_morph_batching),
        );

        if let Ok(render_app) = app.get_sub_app_mut(RenderApp) {
            render_app
                .init_resource::<RenderMeshInstances>()
                .init_resource::<MeshBindGroups>()
                .init_resource::<SkinUniform>()
                .init_resource::<SkinIndices>()
                .init_resource::<MorphUniform>()
                .init_resource::<MorphIndices>()
                .add_systems(
                    ExtractSchedule,
                    (extract_meshes, extract_skins, extract_morphs),
                )
                .add_systems(
                    Render,
                    (
                        (
                            batch_and_prepare_render_phase::<Opaque3d, MeshPipeline>,
                            batch_and_prepare_render_phase::<Transparent3d, MeshPipeline>,
                            batch_and_prepare_render_phase::<AlphaMask3d, MeshPipeline>,
                            batch_and_prepare_render_phase::<Shadow, MeshPipeline>,
                            batch_and_prepare_render_phase::<Opaque3dDeferred, MeshPipeline>,
                            batch_and_prepare_render_phase::<AlphaMask3dDeferred, MeshPipeline>,
                        )
                            .in_set(RenderSet::PrepareResources),
                        write_batched_instance_buffer::<MeshPipeline>
                            .in_set(RenderSet::PrepareResourcesFlush),
                        prepare_skins.in_set(RenderSet::PrepareResources),
                        prepare_morphs.in_set(RenderSet::PrepareResources),
                        prepare_mesh_bind_group.in_set(RenderSet::PrepareBindGroups),
                        prepare_mesh_view_bind_groups.in_set(RenderSet::PrepareBindGroups),
                    ),
                );
        }
    }

    fn finish(&self, app: &mut bevy_app::App) {
        let mut mesh_bindings_shader_defs = Vec::with_capacity(1);

        if let Ok(render_app) = app.get_sub_app_mut(RenderApp) {
            if let Some(per_object_buffer_batch_size) = GpuArrayBuffer::<MeshUniform>::batch_size(
                render_app.world.resource::<RenderDevice>(),
            ) {
                mesh_bindings_shader_defs.push(ShaderDefVal::UInt(
                    "PER_OBJECT_BUFFER_BATCH_SIZE".into(),
                    per_object_buffer_batch_size,
                ));
            }

            render_app
                .insert_resource(GpuArrayBuffer::<MeshUniform>::new(
                    render_app.world.resource::<RenderDevice>(),
                ))
                .init_resource::<MeshPipeline>();
        }

        // Load the mesh_bindings shader module here as it depends on runtime information about
        // whether storage buffers are supported, or the maximum uniform buffer binding size.
        load_internal_asset!(
            app,
            MESH_BINDINGS_HANDLE,
            "mesh_bindings.wgsl",
            Shader::from_wgsl_with_defs,
            mesh_bindings_shader_defs
        );
    }
}

#[derive(Component)]
pub struct MeshTransforms {
    pub transform: Affine3,
    pub previous_transform: Affine3,
    pub flags: u32,
}

#[derive(ShaderType, Clone)]
pub struct MeshUniform {
    // Affine 4x3 matrices transposed to 3x4
    pub transform: [Vec4; 3],
    pub previous_transform: [Vec4; 3],
    // 3x3 matrix packed in mat2x4 and f32 as:
    //   [0].xyz, [1].x,
    //   [1].yz, [2].xy
    //   [2].z
    pub inverse_transpose_model_a: [Vec4; 2],
    pub inverse_transpose_model_b: f32,
    pub flags: u32,
}

impl From<&MeshTransforms> for MeshUniform {
    fn from(mesh_transforms: &MeshTransforms) -> Self {
        let (inverse_transpose_model_a, inverse_transpose_model_b) =
            mesh_transforms.transform.inverse_transpose_3x3();
        Self {
            transform: mesh_transforms.transform.to_transpose(),
            previous_transform: mesh_transforms.previous_transform.to_transpose(),
            inverse_transpose_model_a,
            inverse_transpose_model_b,
            flags: mesh_transforms.flags,
        }
    }
}

// NOTE: These must match the bit flags in bevy_pbr/src/render/mesh_types.wgsl!
bitflags::bitflags! {
    #[repr(transparent)]
    pub struct MeshFlags: u32 {
        const SHADOW_RECEIVER            = (1 << 0);
        // Indicates the sign of the determinant of the 3x3 model matrix. If the sign is positive,
        // then the flag should be set, else it should not be set.
        const SIGN_DETERMINANT_MODEL_3X3 = (1 << 31);
        const NONE                       = 0;
        const UNINITIALIZED              = 0xFFFF;
    }
}

pub struct RenderMeshInstance {
    pub transforms: MeshTransforms,
    pub mesh_asset_id: AssetId<Mesh>,
    pub material_bind_group_id: MaterialBindGroupId,
    pub shadow_caster: bool,
    pub automatic_batching: bool,
}

#[derive(Default, Resource, Deref, DerefMut)]
pub struct RenderMeshInstances(EntityHashMap<Entity, RenderMeshInstance>);

#[derive(Component)]
pub struct Mesh3d;

pub fn extract_meshes(
    mut commands: Commands,
    mut previous_len: Local<usize>,
    mut render_mesh_instances: ResMut<RenderMeshInstances>,
    mut thread_local_queues: Local<ThreadLocal<Cell<Vec<(Entity, RenderMeshInstance)>>>>,
    meshes_query: Extract<
        Query<(
            Entity,
            &ViewVisibility,
            &GlobalTransform,
            Option<&PreviousGlobalTransform>,
            &Handle<Mesh>,
            Has<NotShadowReceiver>,
            Has<NotShadowCaster>,
<<<<<<< HEAD
        )>,
    >,
) {
    let mut caster_commands = Vec::with_capacity(*prev_caster_commands_len);
    let mut not_caster_commands = Vec::with_capacity(*prev_not_caster_commands_len);
    let visible_meshes = meshes_query.iter().filter(|(_, vis, ..)| vis.get());

    for (entity, _, transform, previous_transform, handle, has_not_receiver, has_not_caster) in
        visible_meshes
    {
        let transform = transform.affine();
        let previous_transform = previous_transform.map(|t| t.0).unwrap_or(transform);
        let mut flags = if has_not_receiver {
            MeshFlags::empty()
        } else {
            MeshFlags::SHADOW_RECEIVER
        };
        if transform.matrix3.determinant().is_sign_positive() {
            flags |= MeshFlags::SIGN_DETERMINANT_MODEL_3X3;
        }
        let transforms = MeshTransforms {
            transform: (&transform).into(),
            previous_transform: (&previous_transform).into(),
            flags: flags.bits(),
        };
        if has_not_caster {
            not_caster_commands.push((entity, (handle.clone_weak(), transforms, NotShadowCaster)));
        } else {
            caster_commands.push((entity, (handle.clone_weak(), transforms)));
        }
    }
    *prev_caster_commands_len = caster_commands.len();
    *prev_not_caster_commands_len = not_caster_commands.len();
    commands.insert_or_spawn_batch(caster_commands);
    commands.insert_or_spawn_batch(not_caster_commands);
}

#[derive(Component)]
pub struct SkinnedMeshJoints {
    pub index: u32,
}

impl SkinnedMeshJoints {
    #[inline]
    pub fn build(
        skin: &SkinnedMesh,
        inverse_bindposes: &Assets<SkinnedMeshInverseBindposes>,
        joints: &Query<&GlobalTransform>,
        buffer: &mut BufferVec<Mat4>,
    ) -> Option<Self> {
        let inverse_bindposes = inverse_bindposes.get(&skin.inverse_bindposes)?;
        let start = buffer.len();
        let target = start + skin.joints.len().min(MAX_JOINTS);
        buffer.extend(
            joints
                .iter_many(&skin.joints)
                .zip(inverse_bindposes.iter())
                .take(MAX_JOINTS)
                .map(|(joint, bindpose)| joint.affine() * *bindpose),
        );
        // iter_many will skip any failed fetches. This will cause it to assign the wrong bones,
        // so just bail by truncating to the start.
        if buffer.len() != target {
            buffer.truncate(start);
            return None;
        }

        // Pad to 256 byte alignment
        while buffer.len() % 4 != 0 {
            buffer.push(Mat4::ZERO);
        }
        Some(Self {
            index: start as u32,
        })
    }

    /// Updated index to be in address space based on [`SkinnedMeshUniform`] size.
    pub fn to_buffer_index(mut self) -> Self {
        self.index *= std::mem::size_of::<Mat4>() as u32;
        self
    }
}

pub fn extract_skinned_meshes(
    mut commands: Commands,
    mut previous_len: Local<usize>,
    mut uniform: ResMut<SkinnedMeshUniform>,
    query: Extract<Query<(Entity, &ViewVisibility, &SkinnedMesh)>>,
    inverse_bindposes: Extract<Res<Assets<SkinnedMeshInverseBindposes>>>,
    joint_query: Extract<Query<&GlobalTransform>>,
) {
    uniform.buffer.clear();
    let mut values = Vec::with_capacity(*previous_len);
    let mut last_start = 0;

    for (entity, view_visibility, skin) in &query {
        if !view_visibility.get() {
            continue;
        }
        // PERF: This can be expensive, can we move this to prepare?
        if let Some(skinned_joints) =
            SkinnedMeshJoints::build(skin, &inverse_bindposes, &joint_query, &mut uniform.buffer)
        {
            last_start = last_start.max(skinned_joints.index as usize);
            // NOTE: The skinned joints uniform buffer has to be bound at a dynamic offset per
            // entity and so cannot currently be batched.
            values.push((
=======
            Has<NoAutomaticBatching>,
        )>,
    >,
) {
    meshes_query.par_iter().for_each(
        |(
            entity,
            view_visibility,
            transform,
            previous_transform,
            handle,
            not_receiver,
            not_caster,
            no_automatic_batching,
        )| {
            if !view_visibility.get() {
                return;
            }
            let transform = transform.affine();
            let previous_transform = previous_transform.map(|t| t.0).unwrap_or(transform);
            let mut flags = if not_receiver {
                MeshFlags::empty()
            } else {
                MeshFlags::SHADOW_RECEIVER
            };
            if transform.matrix3.determinant().is_sign_positive() {
                flags |= MeshFlags::SIGN_DETERMINANT_MODEL_3X3;
            }
            let transforms = MeshTransforms {
                transform: (&transform).into(),
                previous_transform: (&previous_transform).into(),
                flags: flags.bits(),
            };
            let tls = thread_local_queues.get_or_default();
            let mut queue = tls.take();
            queue.push((
>>>>>>> 4d286d08
                entity,
                RenderMeshInstance {
                    mesh_asset_id: handle.id(),
                    transforms,
                    shadow_caster: !not_caster,
                    material_bind_group_id: MaterialBindGroupId::default(),
                    automatic_batching: !no_automatic_batching,
                },
            ));
            tls.set(queue);
        },
    );

    render_mesh_instances.clear();
    let mut entities = Vec::with_capacity(*previous_len);
    for queue in thread_local_queues.iter_mut() {
        // FIXME: Remove this - it is just a workaround to enable rendering to work as
        // render commands require an entity to exist at the moment.
        entities.extend(queue.get_mut().iter().map(|(e, _)| (*e, Mesh3d)));
        render_mesh_instances.extend(queue.get_mut().drain(..));
    }
    *previous_len = entities.len();
    commands.insert_or_spawn_batch(entities);
}

#[derive(Resource, Clone)]
pub struct MeshPipeline {
    pub view_layout: BindGroupLayout,
    pub view_layout_multisampled: BindGroupLayout,
    // This dummy white texture is to be used in place of optional StandardMaterial textures
    pub dummy_white_gpu_image: GpuImage,
    pub clustered_forward_buffer_binding_type: BufferBindingType,
    pub mesh_layouts: MeshLayouts,
    /// `MeshUniform`s are stored in arrays in buffers. If storage buffers are available, they
    /// are used and this will be `None`, otherwise uniform buffers will be used with batches
    /// of this many `MeshUniform`s, stored at dynamic offsets within the uniform buffer.
    /// Use code like this in custom shaders:
    /// ```wgsl
    /// ##ifdef PER_OBJECT_BUFFER_BATCH_SIZE
    /// @group(2) @binding(0) var<uniform> mesh: array<Mesh, #{PER_OBJECT_BUFFER_BATCH_SIZE}u>;
    /// ##else
    /// @group(2) @binding(0) var<storage> mesh: array<Mesh>;
    /// ##endif // PER_OBJECT_BUFFER_BATCH_SIZE
    /// ```
    pub per_object_buffer_batch_size: Option<u32>,
}

impl FromWorld for MeshPipeline {
    fn from_world(world: &mut World) -> Self {
        let mut system_state: SystemState<(
            Res<RenderDevice>,
            Res<DefaultImageSampler>,
            Res<RenderQueue>,
        )> = SystemState::new(world);
        let (render_device, default_sampler, render_queue) = system_state.get_mut(world);
        let clustered_forward_buffer_binding_type = render_device
            .get_supported_read_only_binding_type(CLUSTERED_FORWARD_STORAGE_BUFFER_COUNT);

        /// Returns the appropriate bind group layout vec based on the parameters
        fn layout_entries(
            clustered_forward_buffer_binding_type: BufferBindingType,
            multisampled: bool,
        ) -> Vec<BindGroupLayoutEntry> {
            let mut entries = vec![
                // View
                BindGroupLayoutEntry {
                    binding: 0,
                    visibility: ShaderStages::VERTEX | ShaderStages::FRAGMENT,
                    ty: BindingType::Buffer {
                        ty: BufferBindingType::Uniform,
                        has_dynamic_offset: true,
                        min_binding_size: Some(ViewUniform::min_size()),
                    },
                    count: None,
                },
                // Lights
                BindGroupLayoutEntry {
                    binding: 1,
                    visibility: ShaderStages::FRAGMENT,
                    ty: BindingType::Buffer {
                        ty: BufferBindingType::Uniform,
                        has_dynamic_offset: true,
                        min_binding_size: Some(GpuLights::min_size()),
                    },
                    count: None,
                },
                // Point Shadow Texture Cube Array
                BindGroupLayoutEntry {
                    binding: 2,
                    visibility: ShaderStages::FRAGMENT,
                    ty: BindingType::Texture {
                        multisampled: false,
                        sample_type: TextureSampleType::Depth,
                        #[cfg(any(not(feature = "webgl"), not(target_arch = "wasm32")))]
                        view_dimension: TextureViewDimension::CubeArray,
                        #[cfg(all(feature = "webgl", target_arch = "wasm32"))]
                        view_dimension: TextureViewDimension::Cube,
                    },
                    count: None,
                },
                // Point Shadow Texture Array Sampler
                BindGroupLayoutEntry {
                    binding: 3,
                    visibility: ShaderStages::FRAGMENT,
                    ty: BindingType::Sampler(SamplerBindingType::Comparison),
                    count: None,
                },
                // Directional Shadow Texture Array
                BindGroupLayoutEntry {
                    binding: 4,
                    visibility: ShaderStages::FRAGMENT,
                    ty: BindingType::Texture {
                        multisampled: false,
                        sample_type: TextureSampleType::Depth,
                        #[cfg(any(not(feature = "webgl"), not(target_arch = "wasm32")))]
                        view_dimension: TextureViewDimension::D2Array,
                        #[cfg(all(feature = "webgl", target_arch = "wasm32"))]
                        view_dimension: TextureViewDimension::D2,
                    },
                    count: None,
                },
                // Directional Shadow Texture Array Sampler
                BindGroupLayoutEntry {
                    binding: 5,
                    visibility: ShaderStages::FRAGMENT,
                    ty: BindingType::Sampler(SamplerBindingType::Comparison),
                    count: None,
                },
                // PointLights
                BindGroupLayoutEntry {
                    binding: 6,
                    visibility: ShaderStages::FRAGMENT,
                    ty: BindingType::Buffer {
                        ty: clustered_forward_buffer_binding_type,
                        has_dynamic_offset: false,
                        min_binding_size: Some(GpuPointLights::min_size(
                            clustered_forward_buffer_binding_type,
                        )),
                    },
                    count: None,
                },
                // ClusteredLightIndexLists
                BindGroupLayoutEntry {
                    binding: 7,
                    visibility: ShaderStages::FRAGMENT,
                    ty: BindingType::Buffer {
                        ty: clustered_forward_buffer_binding_type,
                        has_dynamic_offset: false,
                        min_binding_size: Some(
                            ViewClusterBindings::min_size_cluster_light_index_lists(
                                clustered_forward_buffer_binding_type,
                            ),
                        ),
                    },
                    count: None,
                },
                // ClusterOffsetsAndCounts
                BindGroupLayoutEntry {
                    binding: 8,
                    visibility: ShaderStages::FRAGMENT,
                    ty: BindingType::Buffer {
                        ty: clustered_forward_buffer_binding_type,
                        has_dynamic_offset: false,
                        min_binding_size: Some(
                            ViewClusterBindings::min_size_cluster_offsets_and_counts(
                                clustered_forward_buffer_binding_type,
                            ),
                        ),
                    },
                    count: None,
                },
                // Globals
                BindGroupLayoutEntry {
                    binding: 9,
                    visibility: ShaderStages::VERTEX_FRAGMENT,
                    ty: BindingType::Buffer {
                        ty: BufferBindingType::Uniform,
                        has_dynamic_offset: false,
                        min_binding_size: Some(GlobalsUniform::min_size()),
                    },
                    count: None,
                },
                // Fog
                BindGroupLayoutEntry {
                    binding: 10,
                    visibility: ShaderStages::FRAGMENT,
                    ty: BindingType::Buffer {
                        ty: BufferBindingType::Uniform,
                        has_dynamic_offset: true,
                        min_binding_size: Some(GpuFog::min_size()),
                    },
                    count: None,
                },
                // Screen space ambient occlusion texture
                BindGroupLayoutEntry {
                    binding: 11,
                    visibility: ShaderStages::FRAGMENT,
                    ty: BindingType::Texture {
                        multisampled: false,
                        sample_type: TextureSampleType::Float { filterable: false },
                        view_dimension: TextureViewDimension::D2,
                    },
                    count: None,
                },
            ];

            // EnvironmentMapLight
            let environment_map_entries =
                environment_map::get_bind_group_layout_entries([12, 13, 14]);
            entries.extend_from_slice(&environment_map_entries);

            // Tonemapping
            let tonemapping_lut_entries = get_lut_bind_group_layout_entries([15, 16]);
            entries.extend_from_slice(&tonemapping_lut_entries);

            if cfg!(any(not(feature = "webgl"), not(target_arch = "wasm32")))
                || (cfg!(all(feature = "webgl", target_arch = "wasm32")) && !multisampled)
            {
                entries.extend_from_slice(&prepass::get_bind_group_layout_entries(
                    [17, 18, 19, 20],
                    multisampled,
                ));
            }

            entries
        }

        let view_layout = render_device.create_bind_group_layout(&BindGroupLayoutDescriptor {
            label: Some("mesh_view_layout"),
            entries: &layout_entries(clustered_forward_buffer_binding_type, false),
        });

        let view_layout_multisampled =
            render_device.create_bind_group_layout(&BindGroupLayoutDescriptor {
                label: Some("mesh_view_layout_multisampled"),
                entries: &layout_entries(clustered_forward_buffer_binding_type, true),
            });

        // A 1x1x1 'all 1.0' texture to use as a dummy texture to use in place of optional StandardMaterial textures
        let dummy_white_gpu_image = {
            let image = Image::default();
            let texture = render_device.create_texture(&image.texture_descriptor);
            let sampler = match image.sampler_descriptor {
                ImageSampler::Default => (**default_sampler).clone(),
                ImageSampler::Descriptor(descriptor) => render_device.create_sampler(&descriptor),
            };

            let format_size = image.texture_descriptor.format.pixel_size();
            render_queue.write_texture(
                ImageCopyTexture {
                    texture: &texture,
                    mip_level: 0,
                    origin: Origin3d::ZERO,
                    aspect: TextureAspect::All,
                },
                &image.data,
                ImageDataLayout {
                    offset: 0,
                    bytes_per_row: Some(image.texture_descriptor.size.width * format_size as u32),
                    rows_per_image: None,
                },
                image.texture_descriptor.size,
            );

            let texture_view = texture.create_view(&TextureViewDescriptor::default());
            GpuImage {
                texture,
                texture_view,
                texture_format: image.texture_descriptor.format,
                sampler,
                size: Vec2::new(
                    image.texture_descriptor.size.width as f32,
                    image.texture_descriptor.size.height as f32,
                ),
                mip_level_count: image.texture_descriptor.mip_level_count,
            }
        };

        MeshPipeline {
            view_layout,
            view_layout_multisampled,
            clustered_forward_buffer_binding_type,
            dummy_white_gpu_image,
            mesh_layouts: MeshLayouts::new(&render_device),
            per_object_buffer_batch_size: GpuArrayBuffer::<MeshUniform>::batch_size(&render_device),
        }
    }
}

impl MeshPipeline {
    pub fn get_image_texture<'a>(
        &'a self,
        gpu_images: &'a RenderAssets<Image>,
        handle_option: &Option<Handle<Image>>,
    ) -> Option<(&'a TextureView, &'a Sampler)> {
        if let Some(handle) = handle_option {
            let gpu_image = gpu_images.get(handle)?;
            Some((&gpu_image.texture_view, &gpu_image.sampler))
        } else {
            Some((
                &self.dummy_white_gpu_image.texture_view,
                &self.dummy_white_gpu_image.sampler,
            ))
        }
    }
}

impl GetBatchData for MeshPipeline {
    type Param = SRes<RenderMeshInstances>;
    type Query = Entity;
    type QueryFilter = With<Mesh3d>;
    type CompareData = (MaterialBindGroupId, AssetId<Mesh>);
    type BufferData = MeshUniform;

    fn get_batch_data(
        mesh_instances: &SystemParamItem<Self::Param>,
        entity: &QueryItem<Self::Query>,
    ) -> (Self::BufferData, Option<Self::CompareData>) {
        let mesh_instance = mesh_instances
            .get(entity)
            .expect("Failed to find render mesh instance");
        (
            (&mesh_instance.transforms).into(),
            mesh_instance.automatic_batching.then_some((
                mesh_instance.material_bind_group_id,
                mesh_instance.mesh_asset_id,
            )),
        )
    }
}

bitflags::bitflags! {
    #[derive(Clone, Copy, Debug, PartialEq, Eq, Hash)]
    #[repr(transparent)]
    // NOTE: Apparently quadro drivers support up to 64x MSAA.
    /// MSAA uses the highest 3 bits for the MSAA log2(sample count) to support up to 128x MSAA.
    pub struct MeshPipelineKey: u32 {
        const NONE                              = 0;
        const HDR                               = (1 << 0);
        const TONEMAP_IN_SHADER                 = (1 << 1);
        const DEBAND_DITHER                     = (1 << 2);
        const DEPTH_PREPASS                     = (1 << 3);
        const NORMAL_PREPASS                    = (1 << 4);
        const DEFERRED_PREPASS                  = (1 << 5);
        const MOTION_VECTOR_PREPASS             = (1 << 6);
        const MAY_DISCARD                       = (1 << 7); // Guards shader codepaths that may discard, allowing early depth tests in most cases
                                                            // See: https://www.khronos.org/opengl/wiki/Early_Fragment_Test
        const ENVIRONMENT_MAP                   = (1 << 8);
        const SCREEN_SPACE_AMBIENT_OCCLUSION    = (1 << 9);
        const DEPTH_CLAMP_ORTHO                 = (1 << 10);
        const TAA                               = (1 << 11);
        const MORPH_TARGETS                     = (1 << 12);
        const BLEND_RESERVED_BITS               = Self::BLEND_MASK_BITS << Self::BLEND_SHIFT_BITS; // ← Bitmask reserving bits for the blend state
        const BLEND_OPAQUE                      = (0 << Self::BLEND_SHIFT_BITS);                   // ← Values are just sequential within the mask, and can range from 0 to 3
        const BLEND_PREMULTIPLIED_ALPHA         = (1 << Self::BLEND_SHIFT_BITS);                   //
        const BLEND_MULTIPLY                    = (2 << Self::BLEND_SHIFT_BITS);                   // ← We still have room for one more value without adding more bits
        const BLEND_ALPHA                       = (3 << Self::BLEND_SHIFT_BITS);
        const MSAA_RESERVED_BITS                = Self::MSAA_MASK_BITS << Self::MSAA_SHIFT_BITS;
        const PRIMITIVE_TOPOLOGY_RESERVED_BITS  = Self::PRIMITIVE_TOPOLOGY_MASK_BITS << Self::PRIMITIVE_TOPOLOGY_SHIFT_BITS;
        const TONEMAP_METHOD_RESERVED_BITS      = Self::TONEMAP_METHOD_MASK_BITS << Self::TONEMAP_METHOD_SHIFT_BITS;
        const TONEMAP_METHOD_NONE               = 0 << Self::TONEMAP_METHOD_SHIFT_BITS;
        const TONEMAP_METHOD_REINHARD           = 1 << Self::TONEMAP_METHOD_SHIFT_BITS;
        const TONEMAP_METHOD_REINHARD_LUMINANCE = 2 << Self::TONEMAP_METHOD_SHIFT_BITS;
        const TONEMAP_METHOD_ACES_FITTED        = 3 << Self::TONEMAP_METHOD_SHIFT_BITS;
        const TONEMAP_METHOD_AGX                = 4 << Self::TONEMAP_METHOD_SHIFT_BITS;
        const TONEMAP_METHOD_SOMEWHAT_BORING_DISPLAY_TRANSFORM = 5 << Self::TONEMAP_METHOD_SHIFT_BITS;
        const TONEMAP_METHOD_TONY_MC_MAPFACE     = 6 << Self::TONEMAP_METHOD_SHIFT_BITS;
        const TONEMAP_METHOD_BLENDER_FILMIC      = 7 << Self::TONEMAP_METHOD_SHIFT_BITS;
        const SHADOW_FILTER_METHOD_RESERVED_BITS = Self::SHADOW_FILTER_METHOD_MASK_BITS << Self::SHADOW_FILTER_METHOD_SHIFT_BITS;
        const SHADOW_FILTER_METHOD_HARDWARE_2X2  = 0 << Self::SHADOW_FILTER_METHOD_SHIFT_BITS;
        const SHADOW_FILTER_METHOD_CASTANO_13    = 1 << Self::SHADOW_FILTER_METHOD_SHIFT_BITS;
        const SHADOW_FILTER_METHOD_JIMENEZ_14    = 2 << Self::SHADOW_FILTER_METHOD_SHIFT_BITS;
    }
}

impl MeshPipelineKey {
    const MSAA_MASK_BITS: u32 = 0b111;
    const MSAA_SHIFT_BITS: u32 = 32 - Self::MSAA_MASK_BITS.count_ones();

    const PRIMITIVE_TOPOLOGY_MASK_BITS: u32 = 0b111;
    const PRIMITIVE_TOPOLOGY_SHIFT_BITS: u32 =
        Self::MSAA_SHIFT_BITS - Self::PRIMITIVE_TOPOLOGY_MASK_BITS.count_ones();

    const BLEND_MASK_BITS: u32 = 0b11;
    const BLEND_SHIFT_BITS: u32 =
        Self::PRIMITIVE_TOPOLOGY_SHIFT_BITS - Self::BLEND_MASK_BITS.count_ones();

    const TONEMAP_METHOD_MASK_BITS: u32 = 0b111;
    const TONEMAP_METHOD_SHIFT_BITS: u32 =
        Self::BLEND_SHIFT_BITS - Self::TONEMAP_METHOD_MASK_BITS.count_ones();

    const SHADOW_FILTER_METHOD_MASK_BITS: u32 = 0b11;
    const SHADOW_FILTER_METHOD_SHIFT_BITS: u32 =
        Self::TONEMAP_METHOD_SHIFT_BITS - Self::SHADOW_FILTER_METHOD_MASK_BITS.count_ones();

    pub fn from_msaa_samples(msaa_samples: u32) -> Self {
        let msaa_bits =
            (msaa_samples.trailing_zeros() & Self::MSAA_MASK_BITS) << Self::MSAA_SHIFT_BITS;
        Self::from_bits_retain(msaa_bits)
    }

    pub fn from_hdr(hdr: bool) -> Self {
        if hdr {
            MeshPipelineKey::HDR
        } else {
            MeshPipelineKey::NONE
        }
    }

    pub fn msaa_samples(&self) -> u32 {
        1 << ((self.bits() >> Self::MSAA_SHIFT_BITS) & Self::MSAA_MASK_BITS)
    }

    pub fn from_primitive_topology(primitive_topology: PrimitiveTopology) -> Self {
        let primitive_topology_bits = ((primitive_topology as u32)
            & Self::PRIMITIVE_TOPOLOGY_MASK_BITS)
            << Self::PRIMITIVE_TOPOLOGY_SHIFT_BITS;
        Self::from_bits_retain(primitive_topology_bits)
    }

    pub fn primitive_topology(&self) -> PrimitiveTopology {
        let primitive_topology_bits = (self.bits() >> Self::PRIMITIVE_TOPOLOGY_SHIFT_BITS)
            & Self::PRIMITIVE_TOPOLOGY_MASK_BITS;
        match primitive_topology_bits {
            x if x == PrimitiveTopology::PointList as u32 => PrimitiveTopology::PointList,
            x if x == PrimitiveTopology::LineList as u32 => PrimitiveTopology::LineList,
            x if x == PrimitiveTopology::LineStrip as u32 => PrimitiveTopology::LineStrip,
            x if x == PrimitiveTopology::TriangleList as u32 => PrimitiveTopology::TriangleList,
            x if x == PrimitiveTopology::TriangleStrip as u32 => PrimitiveTopology::TriangleStrip,
            _ => PrimitiveTopology::default(),
        }
    }
}

fn is_skinned(layout: &Hashed<InnerMeshVertexBufferLayout>) -> bool {
    layout.contains(Mesh::ATTRIBUTE_JOINT_INDEX) && layout.contains(Mesh::ATTRIBUTE_JOINT_WEIGHT)
}
pub fn setup_morph_and_skinning_defs(
    mesh_layouts: &MeshLayouts,
    layout: &Hashed<InnerMeshVertexBufferLayout>,
    offset: u32,
    key: &MeshPipelineKey,
    shader_defs: &mut Vec<ShaderDefVal>,
    vertex_attributes: &mut Vec<VertexAttributeDescriptor>,
) -> BindGroupLayout {
    let mut add_skin_data = || {
        shader_defs.push("SKINNED".into());
        vertex_attributes.push(Mesh::ATTRIBUTE_JOINT_INDEX.at_shader_location(offset));
        vertex_attributes.push(Mesh::ATTRIBUTE_JOINT_WEIGHT.at_shader_location(offset + 1));
    };
    let is_morphed = key.intersects(MeshPipelineKey::MORPH_TARGETS);
    match (is_skinned(layout), is_morphed) {
        (true, false) => {
            add_skin_data();
            mesh_layouts.skinned.clone()
        }
        (true, true) => {
            add_skin_data();
            shader_defs.push("MORPH_TARGETS".into());
            mesh_layouts.morphed_skinned.clone()
        }
        (false, true) => {
            shader_defs.push("MORPH_TARGETS".into());
            mesh_layouts.morphed.clone()
        }
        (false, false) => mesh_layouts.model_only.clone(),
    }
}

impl SpecializedMeshPipeline for MeshPipeline {
    type Key = MeshPipelineKey;

    fn specialize(
        &self,
        key: Self::Key,
        layout: &MeshVertexBufferLayout,
    ) -> Result<RenderPipelineDescriptor, SpecializedMeshPipelineError> {
        let mut shader_defs = Vec::new();
        let mut vertex_attributes = Vec::new();

        // Let the shader code know that it's running in a mesh pipeline.
        shader_defs.push("MESH_PIPELINE".into());

        shader_defs.push("VERTEX_OUTPUT_INSTANCE_INDEX".into());

        if layout.contains(Mesh::ATTRIBUTE_POSITION) {
            shader_defs.push("VERTEX_POSITIONS".into());
            vertex_attributes.push(Mesh::ATTRIBUTE_POSITION.at_shader_location(0));
        }

        if layout.contains(Mesh::ATTRIBUTE_NORMAL) {
            shader_defs.push("VERTEX_NORMALS".into());
            vertex_attributes.push(Mesh::ATTRIBUTE_NORMAL.at_shader_location(1));
        }

        if layout.contains(Mesh::ATTRIBUTE_UV_0) {
            shader_defs.push("VERTEX_UVS".into());
            vertex_attributes.push(Mesh::ATTRIBUTE_UV_0.at_shader_location(2));
        }

        if layout.contains(Mesh::ATTRIBUTE_UV_1) {
            shader_defs.push("VERTEX_UVS_1".into());
            vertex_attributes.push(Mesh::ATTRIBUTE_UV_1.at_shader_location(3));
        }

        if layout.contains(Mesh::ATTRIBUTE_TANGENT) {
            shader_defs.push("VERTEX_TANGENTS".into());
            vertex_attributes.push(Mesh::ATTRIBUTE_TANGENT.at_shader_location(4));
        }

        if layout.contains(Mesh::ATTRIBUTE_COLOR) {
            shader_defs.push("VERTEX_COLORS".into());
            vertex_attributes.push(Mesh::ATTRIBUTE_COLOR.at_shader_location(5));
        }

        let mut bind_group_layout = match key.msaa_samples() {
            1 => vec![self.view_layout.clone()],
            _ => {
                shader_defs.push("MULTISAMPLED".into());
                vec![self.view_layout_multisampled.clone()]
            }
        };

        bind_group_layout.push(setup_morph_and_skinning_defs(
            &self.mesh_layouts,
            layout,
            6,
            &key,
            &mut shader_defs,
            &mut vertex_attributes,
        ));

        if key.contains(MeshPipelineKey::SCREEN_SPACE_AMBIENT_OCCLUSION) {
            shader_defs.push("SCREEN_SPACE_AMBIENT_OCCLUSION".into());
        }

        let vertex_buffer_layout = layout.get_layout(&vertex_attributes)?;

        let (label, blend, depth_write_enabled);
        let pass = key.intersection(MeshPipelineKey::BLEND_RESERVED_BITS);
        let mut is_opaque = false;
        if pass == MeshPipelineKey::BLEND_ALPHA {
            label = "alpha_blend_mesh_pipeline".into();
            blend = Some(BlendState::ALPHA_BLENDING);
            // For the transparent pass, fragments that are closer will be alpha blended
            // but their depth is not written to the depth buffer
            depth_write_enabled = false;
        } else if pass == MeshPipelineKey::BLEND_PREMULTIPLIED_ALPHA {
            label = "premultiplied_alpha_mesh_pipeline".into();
            blend = Some(BlendState::PREMULTIPLIED_ALPHA_BLENDING);
            shader_defs.push("PREMULTIPLY_ALPHA".into());
            shader_defs.push("BLEND_PREMULTIPLIED_ALPHA".into());
            // For the transparent pass, fragments that are closer will be alpha blended
            // but their depth is not written to the depth buffer
            depth_write_enabled = false;
        } else if pass == MeshPipelineKey::BLEND_MULTIPLY {
            label = "multiply_mesh_pipeline".into();
            blend = Some(BlendState {
                color: BlendComponent {
                    src_factor: BlendFactor::Dst,
                    dst_factor: BlendFactor::OneMinusSrcAlpha,
                    operation: BlendOperation::Add,
                },
                alpha: BlendComponent::OVER,
            });
            shader_defs.push("PREMULTIPLY_ALPHA".into());
            shader_defs.push("BLEND_MULTIPLY".into());
            // For the multiply pass, fragments that are closer will be alpha blended
            // but their depth is not written to the depth buffer
            depth_write_enabled = false;
        } else {
            label = "opaque_mesh_pipeline".into();
            // BlendState::REPLACE is not needed here, and None will be potentially much faster in some cases
            blend = None;
            // For the opaque and alpha mask passes, fragments that are closer will replace
            // the current fragment value in the output and the depth is written to the
            // depth buffer
            depth_write_enabled = true;
            is_opaque = true;
        }

        if key.contains(MeshPipelineKey::NORMAL_PREPASS) {
            shader_defs.push("NORMAL_PREPASS".into());
        }

        if key.contains(MeshPipelineKey::DEPTH_PREPASS) {
            shader_defs.push("DEPTH_PREPASS".into());
        }

        if key.contains(MeshPipelineKey::MOTION_VECTOR_PREPASS) {
            shader_defs.push("MOTION_VECTOR_PREPASS".into());
        }

        if key.contains(MeshPipelineKey::DEFERRED_PREPASS) {
            shader_defs.push("DEFERRED_PREPASS".into());
        }

        if key.contains(MeshPipelineKey::NORMAL_PREPASS) && key.msaa_samples() == 1 && is_opaque {
            shader_defs.push("LOAD_PREPASS_NORMALS".into());
        }

        #[cfg(all(feature = "webgl", target_arch = "wasm32"))]
        shader_defs.push("WEBGL2".into());

        if key.contains(MeshPipelineKey::TONEMAP_IN_SHADER) {
            shader_defs.push("TONEMAP_IN_SHADER".into());

            let method = key.intersection(MeshPipelineKey::TONEMAP_METHOD_RESERVED_BITS);

            if method == MeshPipelineKey::TONEMAP_METHOD_NONE {
                shader_defs.push("TONEMAP_METHOD_NONE".into());
            } else if method == MeshPipelineKey::TONEMAP_METHOD_REINHARD {
                shader_defs.push("TONEMAP_METHOD_REINHARD".into());
            } else if method == MeshPipelineKey::TONEMAP_METHOD_REINHARD_LUMINANCE {
                shader_defs.push("TONEMAP_METHOD_REINHARD_LUMINANCE".into());
            } else if method == MeshPipelineKey::TONEMAP_METHOD_ACES_FITTED {
                shader_defs.push("TONEMAP_METHOD_ACES_FITTED ".into());
            } else if method == MeshPipelineKey::TONEMAP_METHOD_AGX {
                shader_defs.push("TONEMAP_METHOD_AGX".into());
            } else if method == MeshPipelineKey::TONEMAP_METHOD_SOMEWHAT_BORING_DISPLAY_TRANSFORM {
                shader_defs.push("TONEMAP_METHOD_SOMEWHAT_BORING_DISPLAY_TRANSFORM".into());
            } else if method == MeshPipelineKey::TONEMAP_METHOD_BLENDER_FILMIC {
                shader_defs.push("TONEMAP_METHOD_BLENDER_FILMIC".into());
            } else if method == MeshPipelineKey::TONEMAP_METHOD_TONY_MC_MAPFACE {
                shader_defs.push("TONEMAP_METHOD_TONY_MC_MAPFACE".into());
            }

            // Debanding is tied to tonemapping in the shader, cannot run without it.
            if key.contains(MeshPipelineKey::DEBAND_DITHER) {
                shader_defs.push("DEBAND_DITHER".into());
            }
        }

        if key.contains(MeshPipelineKey::MAY_DISCARD) {
            shader_defs.push("MAY_DISCARD".into());
        }

        if key.contains(MeshPipelineKey::ENVIRONMENT_MAP) {
            shader_defs.push("ENVIRONMENT_MAP".into());
        }

        if key.contains(MeshPipelineKey::TAA) {
            shader_defs.push("TAA".into());
        }

        let shadow_filter_method =
            key.intersection(MeshPipelineKey::SHADOW_FILTER_METHOD_RESERVED_BITS);
        if shadow_filter_method == MeshPipelineKey::SHADOW_FILTER_METHOD_HARDWARE_2X2 {
            shader_defs.push("SHADOW_FILTER_METHOD_HARDWARE_2X2".into());
        } else if shadow_filter_method == MeshPipelineKey::SHADOW_FILTER_METHOD_CASTANO_13 {
            shader_defs.push("SHADOW_FILTER_METHOD_CASTANO_13".into());
        } else if shadow_filter_method == MeshPipelineKey::SHADOW_FILTER_METHOD_JIMENEZ_14 {
            shader_defs.push("SHADOW_FILTER_METHOD_JIMENEZ_14".into());
        }

        let format = if key.contains(MeshPipelineKey::HDR) {
            ViewTarget::TEXTURE_FORMAT_HDR
        } else {
            TextureFormat::bevy_default()
        };

        // This is defined here so that custom shaders that use something other than
        // the mesh binding from bevy_pbr::mesh_bindings can easily make use of this
        // in their own shaders.
        if let Some(per_object_buffer_batch_size) = self.per_object_buffer_batch_size {
            shader_defs.push(ShaderDefVal::UInt(
                "PER_OBJECT_BUFFER_BATCH_SIZE".into(),
                per_object_buffer_batch_size,
            ));
        }

        let mut push_constant_ranges = Vec::with_capacity(1);
        if cfg!(all(feature = "webgl", target_arch = "wasm32")) {
            push_constant_ranges.push(PushConstantRange {
                stages: ShaderStages::VERTEX,
                range: 0..4,
            });
        }

        Ok(RenderPipelineDescriptor {
            vertex: VertexState {
                shader: MESH_SHADER_HANDLE,
                entry_point: "vertex".into(),
                shader_defs: shader_defs.clone(),
                buffers: vec![vertex_buffer_layout],
            },
            fragment: Some(FragmentState {
                shader: MESH_SHADER_HANDLE,
                shader_defs,
                entry_point: "fragment".into(),
                targets: vec![Some(ColorTargetState {
                    format,
                    blend,
                    write_mask: ColorWrites::ALL,
                })],
            }),
            layout: bind_group_layout,
            push_constant_ranges,
            primitive: PrimitiveState {
                front_face: FrontFace::Ccw,
                cull_mode: Some(Face::Back),
                unclipped_depth: false,
                polygon_mode: PolygonMode::Fill,
                conservative: false,
                topology: key.primitive_topology(),
                strip_index_format: None,
            },
            depth_stencil: Some(DepthStencilState {
                format: CORE_3D_DEPTH_FORMAT,
                depth_write_enabled,
                depth_compare: CompareFunction::GreaterEqual,
                stencil: StencilState {
                    front: StencilFaceState::IGNORE,
                    back: StencilFaceState::IGNORE,
                    read_mask: 0,
                    write_mask: 0,
                },
                bias: DepthBiasState {
                    constant: 0,
                    slope_scale: 0.0,
                    clamp: 0.0,
                },
            }),
            multisample: MultisampleState {
                count: key.msaa_samples(),
                mask: !0,
                alpha_to_coverage_enabled: false,
            },
            label: Some(label),
        })
    }
}

/// Bind groups for meshes currently loaded.
#[derive(Resource, Default)]
pub struct MeshBindGroups {
    model_only: Option<BindGroup>,
    skinned: Option<BindGroup>,
    morph_targets: HashMap<AssetId<Mesh>, BindGroup>,
}
impl MeshBindGroups {
    pub fn reset(&mut self) {
        self.model_only = None;
        self.skinned = None;
        self.morph_targets.clear();
    }
    /// Get the `BindGroup` for `GpuMesh` with given `handle_id`.
    pub fn get(
        &self,
        asset_id: AssetId<Mesh>,
        is_skinned: bool,
        morph: bool,
    ) -> Option<&BindGroup> {
        match (is_skinned, morph) {
            (_, true) => self.morph_targets.get(&asset_id),
            (true, false) => self.skinned.as_ref(),
            (false, false) => self.model_only.as_ref(),
        }
    }
}

pub fn prepare_mesh_bind_group(
    meshes: Res<RenderAssets<Mesh>>,
    mut groups: ResMut<MeshBindGroups>,
    mesh_pipeline: Res<MeshPipeline>,
    render_device: Res<RenderDevice>,
    mesh_uniforms: Res<GpuArrayBuffer<MeshUniform>>,
    skins_uniform: Res<SkinUniform>,
    weights_uniform: Res<MorphUniform>,
) {
    groups.reset();
    let layouts = &mesh_pipeline.mesh_layouts;
    let Some(model) = mesh_uniforms.binding() else {
        return;
    };
    groups.model_only = Some(layouts.model_only(&render_device, &model));

    let skin = skins_uniform.buffer.buffer();
    if let Some(skin) = skin {
        groups.skinned = Some(layouts.skinned(&render_device, &model, skin));
    }

    if let Some(weights) = weights_uniform.buffer.buffer() {
        for (id, gpu_mesh) in meshes.iter() {
            if let Some(targets) = gpu_mesh.morph_targets.as_ref() {
                let group = if let Some(skin) = skin.filter(|_| is_skinned(&gpu_mesh.layout)) {
                    layouts.morphed_skinned(&render_device, &model, skin, weights, targets)
                } else {
                    layouts.morphed(&render_device, &model, weights, targets)
                };
                groups.morph_targets.insert(id, group);
            }
        }
    }
}

#[derive(Component)]
pub struct MeshViewBindGroup {
    pub value: BindGroup,
}

#[allow(clippy::too_many_arguments)]
pub fn prepare_mesh_view_bind_groups(
    mut commands: Commands,
    render_device: Res<RenderDevice>,
    mesh_pipeline: Res<MeshPipeline>,
    shadow_samplers: Res<ShadowSamplers>,
    light_meta: Res<LightMeta>,
    global_light_meta: Res<GlobalLightMeta>,
    fog_meta: Res<FogMeta>,
    view_uniforms: Res<ViewUniforms>,
    views: Query<(
        Entity,
        &ViewShadowBindings,
        &ViewClusterBindings,
        Option<&ScreenSpaceAmbientOcclusionTextures>,
        Option<&ViewPrepassTextures>,
        Option<&EnvironmentMapLight>,
        &Tonemapping,
    )>,
    (images, mut fallback_images, fallback_cubemap): (
        Res<RenderAssets<Image>>,
        FallbackImageMsaa,
        Res<FallbackImageCubemap>,
    ),
    msaa: Res<Msaa>,
    globals_buffer: Res<GlobalsBuffer>,
    tonemapping_luts: Res<TonemappingLuts>,
) {
    if let (
        Some(view_binding),
        Some(light_binding),
        Some(point_light_binding),
        Some(globals),
        Some(fog_binding),
    ) = (
        view_uniforms.uniforms.binding(),
        light_meta.view_gpu_lights.binding(),
        global_light_meta.gpu_point_lights.binding(),
        globals_buffer.buffer.binding(),
        fog_meta.gpu_fogs.binding(),
    ) {
        for (
            entity,
            view_shadow_bindings,
            view_cluster_bindings,
            ssao_textures,
            prepass_textures,
            environment_map,
            tonemapping,
        ) in &views
        {
            let fallback_ssao = fallback_images
                .image_for_samplecount(1, TextureFormat::bevy_default())
                .texture_view
                .clone();

            let layout = if msaa.samples() > 1 {
                &mesh_pipeline.view_layout_multisampled
            } else {
                &mesh_pipeline.view_layout
            };

            let mut entries = vec![
                BindGroupEntry {
                    binding: 0,
                    resource: view_binding.clone(),
                },
                BindGroupEntry {
                    binding: 1,
                    resource: light_binding.clone(),
                },
                BindGroupEntry {
                    binding: 2,
                    resource: BindingResource::TextureView(
                        &view_shadow_bindings.point_light_depth_texture_view,
                    ),
                },
                BindGroupEntry {
                    binding: 3,
                    resource: BindingResource::Sampler(&shadow_samplers.point_light_sampler),
                },
                BindGroupEntry {
                    binding: 4,
                    resource: BindingResource::TextureView(
                        &view_shadow_bindings.directional_light_depth_texture_view,
                    ),
                },
                BindGroupEntry {
                    binding: 5,
                    resource: BindingResource::Sampler(&shadow_samplers.directional_light_sampler),
                },
                BindGroupEntry {
                    binding: 6,
                    resource: point_light_binding.clone(),
                },
                BindGroupEntry {
                    binding: 7,
                    resource: view_cluster_bindings.light_index_lists_binding().unwrap(),
                },
                BindGroupEntry {
                    binding: 8,
                    resource: view_cluster_bindings.offsets_and_counts_binding().unwrap(),
                },
                BindGroupEntry {
                    binding: 9,
                    resource: globals.clone(),
                },
                BindGroupEntry {
                    binding: 10,
                    resource: fog_binding.clone(),
                },
                BindGroupEntry {
                    binding: 11,
                    resource: BindingResource::TextureView(
                        ssao_textures
                            .map(|t| &t.screen_space_ambient_occlusion_texture.default_view)
                            .unwrap_or(&fallback_ssao),
                    ),
                },
            ];

            let env_map = environment_map::get_bindings(
                environment_map,
                &images,
                &fallback_cubemap,
                [12, 13, 14],
            );
            entries.extend_from_slice(&env_map);

            let tonemapping_luts =
                get_lut_bindings(&images, &tonemapping_luts, tonemapping, [15, 16]);
            entries.extend_from_slice(&tonemapping_luts);

            let label = Some("mesh_view_bind_group");

            // When using WebGL, we can't have a depth texture with multisampling
            if cfg!(any(not(feature = "webgl"), not(target_arch = "wasm32")))
                || (cfg!(all(feature = "webgl", target_arch = "wasm32")) && msaa.samples() == 1)
            {
                let prepass_bindings =
                    prepass::get_bindings(prepass_textures, &mut fallback_images, &msaa);
                entries.extend_from_slice(&prepass_bindings.get_entries([17, 18, 19, 20]));
                commands.entity(entity).insert(MeshViewBindGroup {
                    value: render_device.create_bind_group(&BindGroupDescriptor {
                        entries: &entries,
                        label,
                        layout,
                    }),
                });
            } else {
                commands.entity(entity).insert(MeshViewBindGroup {
                    value: render_device.create_bind_group(&BindGroupDescriptor {
                        entries: &entries,
                        label,
                        layout,
                    }),
                });
            }
        }
    }
}

pub struct SetMeshViewBindGroup<const I: usize>;
impl<P: PhaseItem, const I: usize> RenderCommand<P> for SetMeshViewBindGroup<I> {
    type Param = ();
    type ViewWorldQuery = (
        Read<ViewUniformOffset>,
        Read<ViewLightsUniformOffset>,
        Read<ViewFogUniformOffset>,
        Read<MeshViewBindGroup>,
    );
    type ItemWorldQuery = ();

    #[inline]
    fn render<'w>(
        _item: &P,
        (view_uniform, view_lights, view_fog, mesh_view_bind_group): ROQueryItem<
            'w,
            Self::ViewWorldQuery,
        >,
        _entity: (),
        _: SystemParamItem<'w, '_, Self::Param>,
        pass: &mut TrackedRenderPass<'w>,
    ) -> RenderCommandResult {
        pass.set_bind_group(
            I,
            &mesh_view_bind_group.value,
            &[view_uniform.offset, view_lights.offset, view_fog.offset],
        );

        RenderCommandResult::Success
    }
}

pub struct SetMeshBindGroup<const I: usize>;
impl<P: PhaseItem, const I: usize> RenderCommand<P> for SetMeshBindGroup<I> {
    type Param = (
        SRes<MeshBindGroups>,
        SRes<RenderMeshInstances>,
        SRes<SkinIndices>,
        SRes<MorphIndices>,
    );
    type ViewWorldQuery = ();
    type ItemWorldQuery = ();

    #[inline]
    fn render<'w>(
        item: &P,
        _view: (),
        _item_query: (),
        (bind_groups, mesh_instances, skin_indices, morph_indices): SystemParamItem<
            'w,
            '_,
            Self::Param,
        >,
        pass: &mut TrackedRenderPass<'w>,
    ) -> RenderCommandResult {
        let bind_groups = bind_groups.into_inner();
        let mesh_instances = mesh_instances.into_inner();
        let skin_indices = skin_indices.into_inner();
        let morph_indices = morph_indices.into_inner();

        let entity = &item.entity();

        let Some(mesh) = mesh_instances.get(entity) else {
            return RenderCommandResult::Success;
        };
        let skin_index = skin_indices.get(entity);
        let morph_index = morph_indices.get(entity);

        let is_skinned = skin_index.is_some();
        let is_morphed = morph_index.is_some();

        let Some(bind_group) = bind_groups.get(mesh.mesh_asset_id, is_skinned, is_morphed) else {
            error!(
                "The MeshBindGroups resource wasn't set in the render phase. \
                It should be set by the queue_mesh_bind_group system.\n\
                This is a bevy bug! Please open an issue."
            );
            return RenderCommandResult::Failure;
        };

        let mut dynamic_offsets: [u32; 3] = Default::default();
        let mut offset_count = 0;
        if let Some(dynamic_offset) = item.dynamic_offset() {
            dynamic_offsets[offset_count] = dynamic_offset.get();
            offset_count += 1;
        }
        if let Some(skin_index) = skin_index {
            dynamic_offsets[offset_count] = skin_index.index;
            offset_count += 1;
        }
        if let Some(morph_index) = morph_index {
            dynamic_offsets[offset_count] = morph_index.index;
            offset_count += 1;
        }
        pass.set_bind_group(I, bind_group, &dynamic_offsets[0..offset_count]);

        RenderCommandResult::Success
    }
}

pub struct DrawMesh;
impl<P: PhaseItem> RenderCommand<P> for DrawMesh {
    type Param = (SRes<RenderAssets<Mesh>>, SRes<RenderMeshInstances>);
    type ViewWorldQuery = ();
    type ItemWorldQuery = ();
    #[inline]
    fn render<'w>(
        item: &P,
        _view: (),
        _item_query: (),
        (meshes, mesh_instances): SystemParamItem<'w, '_, Self::Param>,
        pass: &mut TrackedRenderPass<'w>,
    ) -> RenderCommandResult {
        let meshes = meshes.into_inner();
        let mesh_instances = mesh_instances.into_inner();

        let Some(mesh_instance) = mesh_instances.get(&item.entity()) else {
            return RenderCommandResult::Failure;
        };
        let Some(gpu_mesh) = meshes.get(mesh_instance.mesh_asset_id) else {
            return RenderCommandResult::Failure;
        };

        pass.set_vertex_buffer(0, gpu_mesh.vertex_buffer.slice(..));

        let batch_range = item.batch_range();
        #[cfg(all(feature = "webgl", target_arch = "wasm32"))]
        pass.set_push_constants(
            ShaderStages::VERTEX,
            0,
            &(batch_range.start as i32).to_le_bytes(),
        );
        match &gpu_mesh.buffer_info {
            GpuBufferInfo::Indexed {
                buffer,
                index_format,
                count,
            } => {
                pass.set_index_buffer(buffer.slice(..), 0, *index_format);
                pass.draw_indexed(0..*count, 0, batch_range.clone());
            }
            GpuBufferInfo::NonIndexed => {
                pass.draw(0..gpu_mesh.vertex_count, batch_range.clone());
            }
        }
        RenderCommandResult::Success
    }
}

#[cfg(test)]
mod tests {
    use super::MeshPipelineKey;
    #[test]
    fn mesh_key_msaa_samples() {
        for i in [1, 2, 4, 8, 16, 32, 64, 128] {
            assert_eq!(MeshPipelineKey::from_msaa_samples(i).msaa_samples(), i);
        }
    }
}<|MERGE_RESOLUTION|>--- conflicted
+++ resolved
@@ -256,115 +256,6 @@
             &Handle<Mesh>,
             Has<NotShadowReceiver>,
             Has<NotShadowCaster>,
-<<<<<<< HEAD
-        )>,
-    >,
-) {
-    let mut caster_commands = Vec::with_capacity(*prev_caster_commands_len);
-    let mut not_caster_commands = Vec::with_capacity(*prev_not_caster_commands_len);
-    let visible_meshes = meshes_query.iter().filter(|(_, vis, ..)| vis.get());
-
-    for (entity, _, transform, previous_transform, handle, has_not_receiver, has_not_caster) in
-        visible_meshes
-    {
-        let transform = transform.affine();
-        let previous_transform = previous_transform.map(|t| t.0).unwrap_or(transform);
-        let mut flags = if has_not_receiver {
-            MeshFlags::empty()
-        } else {
-            MeshFlags::SHADOW_RECEIVER
-        };
-        if transform.matrix3.determinant().is_sign_positive() {
-            flags |= MeshFlags::SIGN_DETERMINANT_MODEL_3X3;
-        }
-        let transforms = MeshTransforms {
-            transform: (&transform).into(),
-            previous_transform: (&previous_transform).into(),
-            flags: flags.bits(),
-        };
-        if has_not_caster {
-            not_caster_commands.push((entity, (handle.clone_weak(), transforms, NotShadowCaster)));
-        } else {
-            caster_commands.push((entity, (handle.clone_weak(), transforms)));
-        }
-    }
-    *prev_caster_commands_len = caster_commands.len();
-    *prev_not_caster_commands_len = not_caster_commands.len();
-    commands.insert_or_spawn_batch(caster_commands);
-    commands.insert_or_spawn_batch(not_caster_commands);
-}
-
-#[derive(Component)]
-pub struct SkinnedMeshJoints {
-    pub index: u32,
-}
-
-impl SkinnedMeshJoints {
-    #[inline]
-    pub fn build(
-        skin: &SkinnedMesh,
-        inverse_bindposes: &Assets<SkinnedMeshInverseBindposes>,
-        joints: &Query<&GlobalTransform>,
-        buffer: &mut BufferVec<Mat4>,
-    ) -> Option<Self> {
-        let inverse_bindposes = inverse_bindposes.get(&skin.inverse_bindposes)?;
-        let start = buffer.len();
-        let target = start + skin.joints.len().min(MAX_JOINTS);
-        buffer.extend(
-            joints
-                .iter_many(&skin.joints)
-                .zip(inverse_bindposes.iter())
-                .take(MAX_JOINTS)
-                .map(|(joint, bindpose)| joint.affine() * *bindpose),
-        );
-        // iter_many will skip any failed fetches. This will cause it to assign the wrong bones,
-        // so just bail by truncating to the start.
-        if buffer.len() != target {
-            buffer.truncate(start);
-            return None;
-        }
-
-        // Pad to 256 byte alignment
-        while buffer.len() % 4 != 0 {
-            buffer.push(Mat4::ZERO);
-        }
-        Some(Self {
-            index: start as u32,
-        })
-    }
-
-    /// Updated index to be in address space based on [`SkinnedMeshUniform`] size.
-    pub fn to_buffer_index(mut self) -> Self {
-        self.index *= std::mem::size_of::<Mat4>() as u32;
-        self
-    }
-}
-
-pub fn extract_skinned_meshes(
-    mut commands: Commands,
-    mut previous_len: Local<usize>,
-    mut uniform: ResMut<SkinnedMeshUniform>,
-    query: Extract<Query<(Entity, &ViewVisibility, &SkinnedMesh)>>,
-    inverse_bindposes: Extract<Res<Assets<SkinnedMeshInverseBindposes>>>,
-    joint_query: Extract<Query<&GlobalTransform>>,
-) {
-    uniform.buffer.clear();
-    let mut values = Vec::with_capacity(*previous_len);
-    let mut last_start = 0;
-
-    for (entity, view_visibility, skin) in &query {
-        if !view_visibility.get() {
-            continue;
-        }
-        // PERF: This can be expensive, can we move this to prepare?
-        if let Some(skinned_joints) =
-            SkinnedMeshJoints::build(skin, &inverse_bindposes, &joint_query, &mut uniform.buffer)
-        {
-            last_start = last_start.max(skinned_joints.index as usize);
-            // NOTE: The skinned joints uniform buffer has to be bound at a dynamic offset per
-            // entity and so cannot currently be batched.
-            values.push((
-=======
             Has<NoAutomaticBatching>,
         )>,
     >,
@@ -401,7 +292,6 @@
             let tls = thread_local_queues.get_or_default();
             let mut queue = tls.take();
             queue.push((
->>>>>>> 4d286d08
                 entity,
                 RenderMeshInstance {
                     mesh_asset_id: handle.id(),
